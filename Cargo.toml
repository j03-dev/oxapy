--- conflicted
+++ resolved
@@ -24,10 +24,7 @@
 once_cell = "1.21.3"
 multer = "3.1.0"
 futures-util = "0.3.31"
-<<<<<<< HEAD
 jsonwebtoken = "9.3.1"
 serde = "1.0.219"
 thiserror = "2.0.12"
-=======
-rand = "0.9.1"
->>>>>>> 030dc282
+rand = "0.9.1"